import React, { useState } from 'react';

import {
  Alert,
  Box,
  Button,
  Divider,
  Paper,
  Stack,
  Tab,
  Tabs,
  TextField,
  Typography,
} from '@mui/material';
import { useAuth } from './AuthContext';
import AdminCreateDialog from '../admin/AdminCreateDialog';

type LoginFormProps = {
  onSuccess?: () => void;
};

type LoginMode = 'admin' | 'team';

const LoginForm: React.FC<LoginFormProps> = ({ onSuccess }) => {
  const { signInWithPassword } = useAuth();
  const [mode, setMode] = useState<LoginMode>('admin');
  const [email, setEmail] = useState('');
  const [teamName, setTeamName] = useState('');
  const [password, setPassword] = useState('');

  const handleModeChange = (_: React.SyntheticEvent, newMode: LoginMode) => {
    if (mode !== newMode) {
      setMode(newMode);
      setEmail('');
      setTeamName('');
      setPassword('');
      setError(null);
    }
  };

  const [error, setError] = useState<string | null>(null);
  const [submitting, setSubmitting] = useState(false);
  const [adminDialogOpen, setAdminDialogOpen] = useState(false);
  const [adminSuccess, setAdminSuccess] = useState<string | null>(null);

  const handleSubmit = async (event: React.FormEvent<HTMLFormElement>) => {
    event.preventDefault();
    setError(null);
    setSubmitting(true);

    try {
      if (mode === 'team') {
        if (!teamName.trim()) {
          throw new Error('チーム名を入力してください。');
        }
        await signInWithPassword({ email: teamName, password });
      } else {
        await signInWithPassword({ email, password });
      }
<<<<<<< HEAD
=======
      if (mode === 'team') {
        await signInWithPassword({ email: teamName, password });
      } else {
        await signInWithPassword({ email, password });
      }
>>>>>>> 5c90e4037dba84cec3af06dd3de2b930f9654d3b
      onSuccess?.();
    } catch (err) {
      const message = err instanceof Error ? err.message : 'ログインに失敗しました。';
      setError(message);
    } finally {
      setSubmitting(false);
    }
  };

  return (
    <Box
      component="section"
      sx={{
        minHeight: '100vh',
        bgcolor: '#f4f6fb',
        display: 'flex',
        alignItems: 'center',
        justifyContent: 'center',
        padding: 2,
      }}
    >
      <Paper elevation={3} sx={{ maxWidth: 480, width: '100%', padding: 4 }}>
        <Stack spacing={3}>
          <Stack spacing={1}>
            <Typography component="h1" variant="h5" textAlign="center" fontWeight="bold">
              Katorin ログイン
            </Typography>
            <Typography variant="body2" color="text.secondary" textAlign="center">
              利用者に応じてタブを選んでサインインしてください。
            </Typography>
          </Stack>

          <Tabs
            value={mode}
            onChange={(event, value) => handleModeChange(event, value as LoginMode)}
            variant="fullWidth"
            sx={{
              bgcolor: '#f4f6fb',
              borderRadius: 999,
              '& .MuiTabs-indicator': { display: 'none' },
              '& .MuiTab-root': {
                borderRadius: 999,
                textTransform: 'none',
                fontWeight: 700,
                fontSize: 14,
                color: '#6a7184',
              },
              '& .Mui-selected': {
                bgcolor: '#fff',
                boxShadow: '0 6px 18px rgba(34, 53, 102, 0.12)',
                color: '#1a1d2f !important',
              },
            }}
          >
            <Tab value="admin" label="運営ログイン" />
            <Tab value="team" label="チームログイン" />
          </Tabs>

          <Stack component="form" spacing={3} onSubmit={handleSubmit}>
            {mode === 'team' ? (
              <Alert severity="info" color="info">
                運営が配布したチーム名（ユーザー名）とパスワードを入力してください。
              </Alert>
            ) : null}
            {error ? <Alert severity="error">{error}</Alert> : null}
            {mode === 'team' ? (
              <TextField
                label="チーム名（ユーザー名）"
                required
                fullWidth
                disabled={submitting}
                value={teamName}
                onChange={(event) => setTeamName(event.target.value)}
              />
            ) : (
              <TextField
                label="メールアドレス"
                type="email"
                required
                fullWidth
                disabled={submitting}
                value={email}
                onChange={(event) => setEmail(event.target.value)}
                autoComplete="email"
              />
            )}
            <TextField
              label="パスワード"
              type="password"
              required
              fullWidth
              disabled={submitting}
              value={password}
              onChange={(event) => setPassword(event.target.value)}
              autoComplete="current-password"
              helperText={mode === 'admin' ? '' : '運営が配布したパスワードを入力してください'}
            />
            <Stack spacing={2}>
              <Button type="submit" variant="contained" size="large" disabled={submitting || (mode === 'team' && teamName.trim().length === 0)}>
                {submitting ? 'サインイン中...' : 'サインイン'}
              </Button>
              <Divider flexItem>
                <Typography variant="caption" color="text.secondary">
                  運営アカウントの作成
                </Typography>
              </Divider>
              <Button
                variant="outlined"
                onClick={() => {
                  setAdminDialogOpen(true);
                }}
                disabled={submitting}
              >
                運営アカウントを追加
              </Button>
            </Stack>
          </Stack>

          {adminSuccess ? (
            <Alert severity="success" onClose={() => setAdminSuccess(null)}>
              {adminSuccess}
            </Alert>
          ) : null}
        </Stack>
        {adminSuccess ? (
          <Alert severity="success" sx={{ mt: 2 }} onClose={() => setAdminSuccess(null)}>
            {adminSuccess}
          </Alert>
        ) : null}
        <AdminCreateDialog
          open={adminDialogOpen}
          onClose={() => setAdminDialogOpen(false)}
          onCreated={(createdEmail) => {
            setAdminDialogOpen(false);
            setAdminSuccess(`運営アカウント（${createdEmail}）を作成しました。`);
          }}
        />
      </Paper>
    </Box>
  );
};

export default LoginForm;<|MERGE_RESOLUTION|>--- conflicted
+++ resolved
@@ -57,14 +57,8 @@
       } else {
         await signInWithPassword({ email, password });
       }
-<<<<<<< HEAD
-=======
-      if (mode === 'team') {
-        await signInWithPassword({ email: teamName, password });
-      } else {
-        await signInWithPassword({ email, password });
-      }
->>>>>>> 5c90e4037dba84cec3af06dd3de2b930f9654d3b
+
+
       onSuccess?.();
     } catch (err) {
       const message = err instanceof Error ? err.message : 'ログインに失敗しました。';
